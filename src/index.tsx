<<<<<<< HEAD
=======
import { Database } from "bun:sqlite";
import { randomUUID, randomInt } from "node:crypto";
import { rmSync } from "node:fs";
import { mkdir, unlink } from "node:fs/promises";
>>>>>>> ecb2c750
import cookie from "@elysiajs/cookie";
import { html } from "@elysiajs/html";
import { jwt, type JWTPayloadSpec } from "@elysiajs/jwt";
import { staticPlugin } from "@elysiajs/static";
import { Database } from "bun:sqlite";
import { Elysia, t } from "elysia";
import { randomUUID } from "node:crypto";
import { rmSync } from "node:fs";
import { mkdir, unlink } from "node:fs/promises";
import { BaseHtml } from "./components/base";
import { Header } from "./components/header";
import {
  getAllInputs,
  getAllTargets,
  getPossibleTargets,
  mainConverter,
} from "./converters/main";
import {
  normalizeFiletype,
  normalizeOutputFiletype,
} from "./helpers/normalizeFiletype";
import "./helpers/printVersions";

mkdir("./data", { recursive: true }).catch(console.error);
const db = new Database("./data/mydb.sqlite", { create: true });
const uploadsDir = "./data/uploads/";
const outputDir = "./data/output/";

const ACCOUNT_REGISTRATION =
  process.env.ACCOUNT_REGISTRATION === "true" || false;

const HTTP_ALLOWED = process.env.HTTP_ALLOWED === "true" || false;
const ALLOW_UNAUTHENTICATED =
  process.env.ALLOW_UNAUTHENTICATED === "true" || false;

// fileNames: fileNames,
// filesToConvert: fileNames.length,
// convertedFiles : 0,
// outputFiles: [],

// init db if not exists
if (!db.query("SELECT * FROM sqlite_master WHERE type='table'").get()) {
  db.exec(`
CREATE TABLE IF NOT EXISTS users (
	id INTEGER PRIMARY KEY AUTOINCREMENT,
	email TEXT NOT NULL,
	password TEXT NOT NULL
);
CREATE TABLE IF NOT EXISTS file_names (
  id INTEGER PRIMARY KEY AUTOINCREMENT,
  job_id INTEGER NOT NULL,
  file_name TEXT NOT NULL,
  output_file_name TEXT NOT NULL,
  status TEXT DEFAULT 'not started',
  FOREIGN KEY (job_id) REFERENCES jobs(id)
);
CREATE TABLE IF NOT EXISTS jobs (
	id INTEGER PRIMARY KEY AUTOINCREMENT,
	user_id INTEGER NOT NULL,
	date_created TEXT NOT NULL,
  status TEXT DEFAULT 'not started',
  num_files INTEGER DEFAULT 0,
  FOREIGN KEY (user_id) REFERENCES users(id)
);
PRAGMA user_version = 1;`);
}

const dbVersion = (
  db.query("PRAGMA user_version").get() as { user_version?: number }
).user_version;
if (dbVersion === 0) {
  db.exec(
    "ALTER TABLE file_names ADD COLUMN status TEXT DEFAULT 'not started';",
  );
  db.exec("PRAGMA user_version = 1;");
  console.log("Updated database to version 1.");
}

let FIRST_RUN = db.query("SELECT * FROM users").get() === null || false;

class User {
  id!: number;
  email!: string;
  password!: string;
}

class Filename {
  id!: number;
  job_id!: number;
  file_name!: string;
  output_file_name!: string;
  status!: string;
}

class Jobs {
  finished_files!: number;
  id!: number;
  user_id!: number;
  date_created!: string;
  status!: string;
  num_files!: number;
}

// enable WAL mode
db.exec("PRAGMA journal_mode = WAL;");

const app = new Elysia({
  serve: {
    maxRequestBodySize: Number.MAX_SAFE_INTEGER,
  },
})
  .use(cookie())
  .use(html())
  .use(
    jwt({
      name: "jwt",
      schema: t.Object({
        id: t.String(),
      }),
      secret: process.env.JWT_SECRET ?? randomUUID(),
      exp: "7d",
    }),
  )
  .use(
    staticPlugin({
      assets: "src/public/",
      prefix: "/",
    }),
  )
  .get("/setup", ({ redirect }) => {
    if (!FIRST_RUN) {
      return redirect("/login", 302);
    }

    return (
      <BaseHtml title="ConvertX | Setup">
        <main class="container">
          <h1>Welcome to ConvertX</h1>
          <article>
            <header>Create your account</header>
            <form method="post" action="/register">
              <fieldset>
                <label>
                  Email/Username
                  <input
                    type="email"
                    name="email"
                    placeholder="Email"
                    required
                  />
                </label>
                <label>
                  Password
                  <input
                    type="password"
                    name="password"
                    placeholder="Password"
                    required
                  />
                </label>
              </fieldset>
              <input type="submit" value="Create account" />
            </form>
            <footer>
              Report any issues on{" "}
              <a href="https://github.com/C4illin/ConvertX">GitHub</a>.
            </footer>
          </article>
        </main>
      </BaseHtml>
    );
  })
  .get("/register", ({ redirect }) => {
    if (!ACCOUNT_REGISTRATION) {
      return redirect("/login", 302);
    }

    return (
      <BaseHtml title="ConvertX | Register">
        <>
          <Header accountRegistration={ACCOUNT_REGISTRATION} />
          <main class="container">
            <article>
              <form method="post">
                <fieldset>
                  <label>
                    Email
                    <input
                      type="email"
                      name="email"
                      placeholder="Email"
                      autocomplete="email"
                      required
                    />
                  </label>
                  <label>
                    Password
                    <input
                      type="password"
                      name="password"
                      placeholder="Password"
                      autocomplete="new-password"
                      required
                    />
                  </label>
                </fieldset>
                <input type="submit" value="Register" />
              </form>
            </article>
          </main>
        </>
      </BaseHtml>
    );
  })
  .post(
    "/register",
    async ({ body, set, redirect, jwt, cookie: { auth } }) => {
      if (!ACCOUNT_REGISTRATION && !FIRST_RUN) {
        return redirect("/login", 302);
      }

      if (FIRST_RUN) {
        FIRST_RUN = false;
      }

      const existingUser = await db
        .query("SELECT * FROM users WHERE email = ?")
        .get(body.email);
      if (existingUser) {
        set.status = 400;
        return {
          message: "Email already in use.",
        };
      }
      const savedPassword = await Bun.password.hash(body.password);

      db.query("INSERT INTO users (email, password) VALUES (?, ?)").run(
        body.email,
        savedPassword,
      );

      const user = db
        .query("SELECT * FROM users WHERE email = ?")
        .as(User)
        .get(body.email);

      if (!user) {
        set.status = 500;
        return {
          message: "Failed to create user.",
        };
      }

      const accessToken = await jwt.sign({
        id: String(user.id),
      });

      if (!auth) {
        set.status = 500;
        return {
          message: "No auth cookie, perhaps your browser is blocking cookies.",
        };
      }

      // set cookie
      auth.set({
        value: accessToken,
        httpOnly: true,
        secure: !HTTP_ALLOWED,
        maxAge: 60 * 60 * 24 * 7,
        sameSite: "strict",
      });

      return redirect("/", 302);
    },
    { body: t.Object({ email: t.String(), password: t.String() }) },
  )
  .get("/login", async ({ jwt, redirect, cookie: { auth } }) => {
    if (FIRST_RUN) {
      return redirect("/setup", 302);
    }

    // if already logged in, redirect to home
    if (auth?.value) {
      const user = await jwt.verify(auth.value);

      if (user) {
        return redirect("/", 302);
      }

      auth.remove();
    }

    return (
      <BaseHtml title="ConvertX | Login">
        <>
          <Header accountRegistration={ACCOUNT_REGISTRATION} />
          <main class="container">
            <article>
              <form method="post">
                <fieldset>
                  <label>
                    Email
                    <input
                      type="email"
                      name="email"
                      placeholder="Email"
                      autocomplete="email"
                      required
                    />
                  </label>
                  <label>
                    Password
                    <input
                      type="password"
                      name="password"
                      placeholder="Password"
                      autocomplete="current-password"
                      required
                    />
                  </label>
                </fieldset>
                <div role="group">
                  {ACCOUNT_REGISTRATION && (
                    <a href="/register" role="button" class="secondary">
                      Register an account
                    </a>
                  )}
                  <input type="submit" value="Login" />
                </div>
              </form>
            </article>
          </main>
        </>
      </BaseHtml>
    );
  })
  .post(
    "/login",
    async function handler({ body, set, redirect, jwt, cookie: { auth } }) {
      const existingUser = db
        .query("SELECT * FROM users WHERE email = ?")
        .as(User)
        .get(body.email);

      if (!existingUser) {
        set.status = 403;
        return {
          message: "Invalid credentials.",
        };
      }

      const validPassword = await Bun.password.verify(
        body.password,
        existingUser.password,
      );

      if (!validPassword) {
        set.status = 403;
        return {
          message: "Invalid credentials.",
        };
      }

      const accessToken = await jwt.sign({
        id: String(existingUser.id),
      });

      if (!auth) {
        set.status = 500;
        return {
          message: "No auth cookie, perhaps your browser is blocking cookies.",
        };
      }

      // set cookie
      auth.set({
        value: accessToken,
        httpOnly: true,
        secure: !HTTP_ALLOWED,
        maxAge: 60 * 60 * 24 * 7,
        sameSite: "strict",
      });

      return redirect("/", 302);
    },
    { body: t.Object({ email: t.String(), password: t.String() }) },
  )
  .get("/logoff", ({ redirect, cookie: { auth } }) => {
    if (auth?.value) {
      auth.remove();
    }

    return redirect("/login", 302);
  })
  .post("/logoff", ({ redirect, cookie: { auth } }) => {
    if (auth?.value) {
      auth.remove();
    }

    return redirect("/login", 302);
  })
  .get("/", async ({ jwt, redirect, cookie: { auth, jobId } }) => {
    if (FIRST_RUN) {
      return redirect("/setup", 302);
    }

    if (!auth?.value && !ALLOW_UNAUTHENTICATED) {
      return redirect("/login", 302);
    }

    // validate jwt
    let user: ({ id: string } & JWTPayloadSpec) | false = false;
    if (auth?.value) {
      user = await jwt.verify(auth.value);

      if (user !== false && user.id) {
        if (Number.parseInt(user.id) < 2 ** 24 || !ALLOW_UNAUTHENTICATED) {
          // make sure user exists in db
          const existingUser = db
            .query("SELECT * FROM users WHERE id = ?")
            .as(User)
            .get(user.id);

          if (!existingUser) {
            if (auth?.value) {
              auth.remove();
            }
            return redirect("/login", 302);
          }
        }
      }
    } else if (ALLOW_UNAUTHENTICATED) {
      const newUserId = String(randomInt(2 ** 24, Number.MAX_SAFE_INTEGER));
      const accessToken = await jwt.sign({
        id: newUserId,
      });

      user = { id: newUserId };
      if (!auth) {
        return {
          message: "No auth cookie, perhaps your browser is blocking cookies.",
        };
      }

      // set cookie
      auth.set({
        value: accessToken,
        httpOnly: true,
        secure: !HTTP_ALLOWED,
        maxAge: 60 * 60 * 24 * 1,
        sameSite: "strict",
      });
    }

    if (!user) {
      return redirect("/login", 302);
    }

    // create a new job
    db.query("INSERT INTO jobs (user_id, date_created) VALUES (?, ?)").run(
      user.id,
      new Date().toISOString(),
    );

    const id = (
      db
        .query("SELECT id FROM jobs WHERE user_id = ? ORDER BY id DESC")
        .get(user.id) as { id: number }
    ).id;

    if (!jobId) {
      return { message: "Cookies should be enabled to use this app." };
    }

    jobId.set({
      value: id,
      httpOnly: true,
      secure: !HTTP_ALLOWED,
      maxAge: 24 * 60 * 60,
      sameSite: "strict",
    });

    console.log("jobId set to:", id);

    return (
      <BaseHtml>
        <>
          <Header loggedIn />
          <main class="container">
            <article>
              <h1>Convert</h1>
              <div style={{ maxHeight: "50vh", overflowY: "auto" }}>
                <table id="file-list" class="striped" />
              </div>
              <input type="file" name="file" multiple />
              {/* <label for="convert_from">Convert from</label> */}
              {/* <select name="convert_from" aria-label="Convert from" required>
              <option selected disabled value="">
                Convert from
              </option>
              {getPossibleInputs().map((input) => (
                // biome-ignore lint/correctness/useJsxKeyInIterable: <explanation>
                <option>{input}</option>
              ))}
            </select> */}
            </article>
            <form
              method="post"
              action="/convert"
              style={{ position: "relative" }}>
              <input type="hidden" name="file_names" id="file_names" />
              <article>
                <input
                  type="search"
                  name="convert_to_search"
                  placeholder="Search for conversions"
                  autocomplete="off"
                />

                <div class="select_container">
                  <article
                    class="convert_to_popup"
                    hidden
                    style={{
                      flexDirection: "column",
                      display: "flex",
                      zIndex: 2,
                      position: "absolute",
                      maxHeight: "50vh",
                      width: "90vw",
                      overflowY: "scroll",
                      margin: "0px",
                      overflowX: "hidden",
                    }}>
                    {Object.entries(getAllTargets()).map(
                      ([converter, targets]) => (
                        // biome-ignore lint/correctness/useJsxKeyInIterable: <explanation>
                        <article
                          class="convert_to_group"
                          data-converter={converter}
                          style={{
                            borderColor: "gray",
                            padding: "2px",
                          }}>
                          <header
                            style={{ fontSize: "20px", fontWeight: "bold" }}>
                            {converter}
                          </header>

                          <ul
                            class="convert_to_target"
                            style={{
                              display: "flex",
                              flexDirection: "row",
                              gap: "5px",
                              flexWrap: "wrap",
                            }}>
                            {targets.map((target) => (
                              // biome-ignore lint/correctness/useJsxKeyInIterable: <explanation>
                              <button
                                // https://stackoverflow.com/questions/121499/when-a-blur-event-occurs-how-can-i-find-out-which-element-focus-went-to#comment82388679_33325953
                                tabindex={0}
                                class="target"
                                data-value={`${target},${converter}`}
                                data-target={target}
                                data-converter={converter}
                                style={{ fontSize: "15px", padding: "5px" }}
                                type="button">
                                {target}
                              </button>
                            ))}
                          </ul>
                        </article>
                      ),
                    )}
                  </article>

                  {/* Hidden element which determines the format to convert the file too and the converter to use */}
                  <select
                    name="convert_to"
                    aria-label="Convert to"
                    required
                    hidden>
                    <option selected disabled value="">
                      Convert to
                    </option>
                    {Object.entries(getAllTargets()).map(
                      ([converter, targets]) => (
                        // biome-ignore lint/correctness/useJsxKeyInIterable: <explanation>
                        <optgroup label={converter}>
                          {targets.map((target) => (
                            // biome-ignore lint/correctness/useJsxKeyInIterable: <explanation>
                            <option value={`${target},${converter}`} safe>
                              {target}
                            </option>
                          ))}
                        </optgroup>
                      ),
                    )}
                  </select>
                </div>
              </article>
              <input type="submit" value="Convert" />
            </form>
          </main>
          <script src="script.js" defer />
        </>
      </BaseHtml>
    );
  })
  .post(
    "/conversions",
    ({ body }) => {
      return (
        <>
          <article
            class="convert_to_popup"
            hidden
            style={{
              flexDirection: "column",
              display: "flex",
              zIndex: 2,
              position: "absolute",
              maxHeight: "50vh",
              width: "90vw",
              overflowY: "scroll",
              margin: "0px",
              overflowX: "hidden",
            }}>
            {Object.entries(getPossibleTargets(body.fileType)).map(
              ([converter, targets]) => (
                // biome-ignore lint/correctness/useJsxKeyInIterable: <explanation>
                <article
                  class="convert_to_group"
                  data-converter={converter}
                  style={{
                    borderColor: "gray",
                    padding: "2px",
                  }}>
                  <header style={{ fontSize: "20px", fontWeight: "bold" }}>
                    {converter}
                  </header>

                  <ul
                    class="convert_to_target"
                    style={{
                      display: "flex",
                      flexDirection: "row",
                      gap: "5px",
                      flexWrap: "wrap",
                    }}>
                    {targets.map((target) => (
                      // biome-ignore lint/correctness/useJsxKeyInIterable: <explanation>
                      <button
                        // https://stackoverflow.com/questions/121499/when-a-blur-event-occurs-how-can-i-find-out-which-element-focus-went-to#comment82388679_33325953
                        tabindex={0}
                        class="target"
                        data-value={`${target},${converter}`}
                        data-target={target}
                        data-converter={converter}
                        style={{ fontSize: "15px", padding: "5px" }}
                        type="button">
                        {target}
                      </button>
                    ))}
                  </ul>
                </article>
              ),
            )}
          </article>

          <select name="convert_to" aria-label="Convert to" required hidden>
            <option selected disabled value="">
              Convert to
            </option>
            {Object.entries(getPossibleTargets(body.fileType)).map(
              ([converter, targets]) => (
                // biome-ignore lint/correctness/useJsxKeyInIterable: <explanation>
                <optgroup label={converter}>
                  {targets.map((target) => (
                    // biome-ignore lint/correctness/useJsxKeyInIterable: <explanation>
                    <option value={`${target},${converter}`} safe>
                      {target}
                    </option>
                  ))}
                </optgroup>
              ),
            )}
          </select>
        </>
      );
    },
    { body: t.Object({ fileType: t.String() }) },
  )
  .post(
    "/upload",
    async ({ body, redirect, jwt, cookie: { auth, jobId } }) => {
      if (!auth?.value) {
        return redirect("/login", 302);
      }

      const user = await jwt.verify(auth.value);
      if (!user) {
        return redirect("/login", 302);
      }

      if (!jobId?.value) {
        return redirect("/", 302);
      }

      const existingJob = await db
        .query("SELECT * FROM jobs WHERE id = ? AND user_id = ?")
        .get(jobId.value, user.id);

      if (!existingJob) {
        return redirect("/", 302);
      }

      const userUploadsDir = `${uploadsDir}${user.id}/${jobId.value}/`;

      if (body?.file) {
        if (Array.isArray(body.file)) {
          for (const file of body.file) {
            await Bun.write(`${userUploadsDir}${file.name}`, file);
          }
        } else {
          // biome-ignore lint/complexity/useLiteralKeys: weird error
          await Bun.write(`${userUploadsDir}${body.file["name"]}`, body.file);
        }
      }

      return {
        message: "Files uploaded successfully.",
      };
    },
    { body: t.Object({ file: t.Files() }) },
  )
  .post(
    "/delete",
    async ({ body, redirect, jwt, cookie: { auth, jobId } }) => {
      if (!auth?.value) {
        return redirect("/login", 302);
      }

      const user = await jwt.verify(auth.value);
      if (!user) {
        return redirect("/login", 302);
      }

      if (!jobId?.value) {
        return redirect("/", 302);
      }

      const existingJob = await db
        .query("SELECT * FROM jobs WHERE id = ? AND user_id = ?")
        .get(jobId.value, user.id);

      if (!existingJob) {
        return redirect("/", 302);
      }

      const userUploadsDir = `${uploadsDir}${user.id}/${jobId.value}/`;

      await unlink(`${userUploadsDir}${body.filename}`);
    },
    { body: t.Object({ filename: t.String() }) },
  )
  .post(
    "/convert",
    async ({ body, redirect, jwt, cookie: { auth, jobId } }) => {
      if (!auth?.value) {
        return redirect("/login", 302);
      }

      const user = await jwt.verify(auth.value);
      if (!user) {
        return redirect("/login", 302);
      }

      if (!jobId?.value) {
        return redirect("/", 302);
      }

      const existingJob = db
        .query("SELECT * FROM jobs WHERE id = ? AND user_id = ?")
        .as(Jobs)
        .get(jobId.value, user.id);

      if (!existingJob) {
        return redirect("/", 302);
      }

      const userUploadsDir = `${uploadsDir}${user.id}/${jobId.value}/`;
      const userOutputDir = `${outputDir}${user.id}/${jobId.value}/`;

      // create the output directory
      try {
        await mkdir(userOutputDir, { recursive: true });
      } catch (error) {
        console.error(
          `Failed to create the output directory: ${userOutputDir}.`,
          error,
        );
      }

      const convertTo = normalizeFiletype(body.convert_to.split(",")[0] ?? "");
      const converterName = body.convert_to.split(",")[1];
      const fileNames = JSON.parse(body.file_names) as string[];

      if (!Array.isArray(fileNames) || fileNames.length === 0) {
        return redirect("/", 302);
      }

      db.query(
        "UPDATE jobs SET num_files = ?1, status = 'pending' WHERE id = ?2",
      ).run(fileNames.length, jobId.value);

      const query = db.query(
        "INSERT INTO file_names (job_id, file_name, output_file_name, status) VALUES (?1, ?2, ?3, ?4)",
      );

      // Start the conversion process in the background
      Promise.all(
        fileNames.map(async (fileName) => {
          const filePath = `${userUploadsDir}${fileName}`;
          const fileTypeOrig = fileName.split(".").pop() ?? "";
          const fileType = normalizeFiletype(fileTypeOrig);
          const newFileExt = normalizeOutputFiletype(convertTo);
          const newFileName = fileName.replace(fileTypeOrig, newFileExt);
          const targetPath = `${userOutputDir}${newFileName}`;

          const result = await mainConverter(
            filePath,
            fileType,
            convertTo,
            targetPath,
            {},
            converterName,
          );
          if (jobId.value) {
            query.run(jobId.value, fileName, newFileName, result);
          }
        }),
      )
        .then(() => {
          // All conversions are done, update the job status to 'completed'
          if (jobId.value) {
            db.query("UPDATE jobs SET status = 'completed' WHERE id = ?1").run(
              jobId.value,
            );
          }

          // delete all uploaded files in userUploadsDir
          // rmSync(userUploadsDir, { recursive: true, force: true });
        })
        .catch((error) => {
          console.error("Error in conversion process:", error);
        });

      // Redirect the client immediately
      return redirect(`/results/${jobId.value}`, 302);
    },
    {
      body: t.Object({
        convert_to: t.String(),
        file_names: t.String(),
      }),
    },
  )
  .get("/history", async ({ jwt, redirect, cookie: { auth } }) => {
    if (!auth?.value) {
      return redirect("/login", 302);
    }
    const user = await jwt.verify(auth.value);

    if (!user) {
      return redirect("/login", 302);
    }

    let userJobs = db
      .query("SELECT * FROM jobs WHERE user_id = ?")
      .as(Jobs)
      .all(user.id);

    for (const job of userJobs) {
      const files = db
        .query("SELECT * FROM file_names WHERE job_id = ?")
        .as(Filename)
        .all(job.id);

      job.finished_files = files.length;
    }

    // filter out jobs with no files
    userJobs = userJobs.filter((job) => job.num_files > 0);

    return (
      <BaseHtml title="ConvertX | Results">
        <>
          <Header loggedIn />
          <main class="container">
            <article>
              <h1>Results</h1>
              <table>
                <thead>
                  <tr>
                    <th>Time</th>
                    <th>Files</th>
                    <th>Files Done</th>
                    <th>Status</th>
                    <th>View</th>
                  </tr>
                </thead>
                <tbody>
                  {userJobs.map((job) => (
                    // biome-ignore lint/correctness/useJsxKeyInIterable: <explanation>
                    <tr>
                      <td safe>{job.date_created}</td>
                      <td>{job.num_files}</td>
                      <td>{job.finished_files}</td>
                      <td safe>{job.status}</td>
                      <td>
                        <a href={`/results/${job.id}`}>View</a>
                      </td>
                    </tr>
                  ))}
                </tbody>
              </table>
            </article>
          </main>
        </>
      </BaseHtml>
    );
  })
  .get(
    "/results/:jobId",
    async ({ params, jwt, set, redirect, cookie: { auth, job_id } }) => {
      if (!auth?.value) {
        return redirect("/login", 302);
      }

      if (job_id?.value) {
        // clear the job_id cookie since we are viewing the results
        job_id.remove();
      }

      const user = await jwt.verify(auth.value);
      if (!user) {
        return redirect("/login", 302);
      }

      const job = db
        .query("SELECT * FROM jobs WHERE user_id = ? AND id = ?")
        .as(Jobs)
        .get(user.id, params.jobId);

      if (!job) {
        set.status = 404;
        return {
          message: "Job not found.",
        };
      }

      const outputPath = `${user.id}/${params.jobId}/`;

      const files = db
        .query("SELECT * FROM file_names WHERE job_id = ?")
        .as(Filename)
        .all(params.jobId);

      return (
        <BaseHtml title="ConvertX | Result">
          <>
            <Header loggedIn />
            <main class="container">
              <article>
                <div class="grid">
                  <h1>Results</h1>
                  <div>
                    <button
                      type="button"
                      style={{ width: "10rem", float: "right" }}
                      onclick="downloadAll()"
                      {...(files.length !== job.num_files
                        ? { disabled: true, "aria-busy": "true" }
                        : "")}>
                      {files.length === job.num_files
                        ? "Download All"
                        : "Converting..."}
                    </button>
                  </div>
                </div>
                <progress max={job.num_files} value={files.length} />
                <table>
                  <thead>
                    <tr>
                      <th>Converted File Name</th>
                      <th>Status</th>
                      <th>View</th>
                      <th>Download</th>
                    </tr>
                  </thead>
                  <tbody>
                    {files.map((file) => (
                      // biome-ignore lint/correctness/useJsxKeyInIterable: <explanation>
                      <tr>
                        <td safe>{file.output_file_name}</td>
                        <td safe>{file.status}</td>
                        <td>
                          <a
                            href={`/download/${outputPath}${file.output_file_name}`}>
                            View
                          </a>
                        </td>
                        <td>
                          <a
                            href={`/download/${outputPath}${file.output_file_name}`}
                            download={file.output_file_name}>
                            Download
                          </a>
                        </td>
                      </tr>
                    ))}
                  </tbody>
                </table>
              </article>
            </main>
            <script src="/results.js" defer />
          </>
        </BaseHtml>
      );
    },
  )
  .post(
    "/progress/:jobId",
    async ({ jwt, set, params, redirect, cookie: { auth, job_id } }) => {
      if (!auth?.value) {
        return redirect("/login", 302);
      }

      if (job_id?.value) {
        // clear the job_id cookie since we are viewing the results
        job_id.remove();
      }

      const user = await jwt.verify(auth.value);
      if (!user) {
        return redirect("/login", 302);
      }

      const job = db
        .query("SELECT * FROM jobs WHERE user_id = ? AND id = ?")
        .as(Jobs)
        .get(user.id, params.jobId);

      if (!job) {
        set.status = 404;
        return {
          message: "Job not found.",
        };
      }

      const outputPath = `${user.id}/${params.jobId}/`;

      const files = db
        .query("SELECT * FROM file_names WHERE job_id = ?")
        .as(Filename)
        .all(params.jobId);

      return (
        <article>
          <div class="grid">
            <h1>Results</h1>
            <div>
              <button
                type="button"
                style={{ width: "10rem", float: "right" }}
                onclick="downloadAll()"
                {...(files.length !== job.num_files
                  ? { disabled: true, "aria-busy": "true" }
                  : "")}>
                {files.length === job.num_files
                  ? "Download All"
                  : "Converting..."}
              </button>
            </div>
          </div>
          <progress max={job.num_files} value={files.length} />
          <table>
            <thead>
              <tr>
                <th>Converted File Name</th>
                <th>Status</th>
                <th>View</th>
                <th>Download</th>
              </tr>
            </thead>
            <tbody>
              {files.map((file) => (
                // biome-ignore lint/correctness/useJsxKeyInIterable: <explanation>
                <tr>
                  <td safe>{file.output_file_name}</td>
                  <td safe>{file.status}</td>
                  <td>
                    <a href={`/download/${outputPath}${file.output_file_name}`}>
                      View
                    </a>
                  </td>
                  <td>
                    <a
                      href={`/download/${outputPath}${file.output_file_name}`}
                      download={file.output_file_name}>
                      Download
                    </a>
                  </td>
                </tr>
              ))}
            </tbody>
          </table>
        </article>
      );
    },
  )
  .get(
    "/download/:userId/:jobId/:fileName",
    async ({ params, jwt, redirect, cookie: { auth } }) => {
      if (!auth?.value) {
        return redirect("/login", 302);
      }

      const user = await jwt.verify(auth.value);
      if (!user) {
        return redirect("/login", 302);
      }

      const job = await db
        .query("SELECT * FROM jobs WHERE user_id = ? AND id = ?")
        .get(user.id, params.jobId);

      if (!job) {
        return redirect("/results", 302);
      }
      // parse from url encoded string
      const userId = decodeURIComponent(params.userId);
      const jobId = decodeURIComponent(params.jobId);
      const fileName = decodeURIComponent(params.fileName);

      const filePath = `${outputDir}${userId}/${jobId}/${fileName}`;
      return Bun.file(filePath);
    },
  )
  .get("/converters", async ({ jwt, redirect, cookie: { auth } }) => {
    if (!auth?.value) {
      return redirect("/login", 302);
    }

    const user = await jwt.verify(auth.value);
    if (!user) {
      return redirect("/login", 302);
    }

    return (
      <BaseHtml title="ConvertX | Converters">
        <>
          <Header loggedIn />
          <main class="container">
            <article>
              <h1>Converters</h1>
              <table>
                <thead>
                  <tr>
                    <th>Converter</th>
                    <th>From (Count)</th>
                    <th>To (Count)</th>
                  </tr>
                </thead>
                <tbody>
                  {Object.entries(getAllTargets()).map(
                    ([converter, targets]) => {
                      const inputs = getAllInputs(converter);
                      return (
                        // biome-ignore lint/correctness/useJsxKeyInIterable: <explanation>
                        <tr>
                          <td safe>{converter}</td>
                          <td>
                            Count: {inputs.length}
                            <ul>
                              {inputs.map((input) => (
                                // biome-ignore lint/correctness/useJsxKeyInIterable: <explanation>
                                <li safe>{input}</li>
                              ))}
                            </ul>
                          </td>
                          <td>
                            Count: {targets.length}
                            <ul>
                              {targets.map((target) => (
                                // biome-ignore lint/correctness/useJsxKeyInIterable: <explanation>
                                <li safe>{target}</li>
                              ))}
                            </ul>
                          </td>
                        </tr>
                      );
                    },
                  )}
                </tbody>
              </table>
            </article>
          </main>
        </>
      </BaseHtml>
    );
  })
  .get(
    "/zip/:userId/:jobId",
    async ({ params, jwt, redirect, cookie: { auth } }) => {
      // TODO: Implement zip download
      if (!auth?.value) {
        return redirect("/login", 302);
      }

      const user = await jwt.verify(auth.value);
      if (!user) {
        return redirect("/login", 302);
      }

      const job = await db
        .query("SELECT * FROM jobs WHERE user_id = ? AND id = ?")
        .get(user.id, params.jobId);

      if (!job) {
        return redirect("/results", 302);
      }

      // const userId = decodeURIComponent(params.userId);
      // const jobId = decodeURIComponent(params.jobId);
      // const outputPath = `${outputDir}${userId}/${jobId}/`;

      // return Bun.zip(outputPath);
    },
  )
  .onError(({ error }) => {
    // log.error(` ${request.method} ${request.url}`, code, error);
    console.error(error);
  })
  .listen(3000);

console.log(
  `🦊 Elysia is running at http://${app.server?.hostname}:${app.server?.port}`,
);

const clearJobs = () => {
  // clear all jobs older than 24 hours
  // get all files older than 24 hours
  const jobs = db
    .query("SELECT * FROM jobs WHERE date_created < ?")
    .as(Jobs)
    .all(new Date(Date.now() - 24 * 60 * 60 * 1000).toISOString());

  for (const job of jobs) {
    // delete the directories
    rmSync(`${outputDir}${job.user_id}/${job.id}`, { recursive: true });
    rmSync(`${uploadsDir}${job.user_id}/${job.id}`, { recursive: true });

    // delete the job
    db.query("DELETE FROM jobs WHERE id = ?").run(job.id);
  }

  // run every 24 hours
  setTimeout(clearJobs, 24 * 60 * 60 * 1000);
};
clearJobs();<|MERGE_RESOLUTION|>--- conflicted
+++ resolved
@@ -1,17 +1,10 @@
-<<<<<<< HEAD
-=======
-import { Database } from "bun:sqlite";
-import { randomUUID, randomInt } from "node:crypto";
-import { rmSync } from "node:fs";
-import { mkdir, unlink } from "node:fs/promises";
->>>>>>> ecb2c750
 import cookie from "@elysiajs/cookie";
 import { html } from "@elysiajs/html";
 import { jwt, type JWTPayloadSpec } from "@elysiajs/jwt";
 import { staticPlugin } from "@elysiajs/static";
 import { Database } from "bun:sqlite";
 import { Elysia, t } from "elysia";
-import { randomUUID } from "node:crypto";
+import { randomInt, randomUUID } from "node:crypto";
 import { rmSync } from "node:fs";
 import { mkdir, unlink } from "node:fs/promises";
 import { BaseHtml } from "./components/base";
